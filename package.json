{
  "name": "TrainerDex",
  "version": "2.0.0-alpha.3",
  "description": "Pokemon Go stats",
  "main": "index.js",
  "scripts": {
    "test": "echo \"Error: no test specified\" && exit 1",
    "dev": "webpack --mode development"
  },
  "repository": {
    "type": "git",
    "url": "git+https://github.com/TrainerDex/backend.git"
  },
  "keywords": [],
  "author": "TurnrDev",
  "license": "",
  "bugs": {
    "url": "https://github.com/TrainerDex/backend/issues"
  },
  "homepage": "https://github.com/TrainerDex/backend#readme",
  "devDependencies": {
    "@babel/core": "^7.11.6",
<<<<<<< HEAD
    "@babel/preset-env": "^7.11.5",
    "@babel/preset-react": "^7.12.1",
=======
    "@babel/preset-env": "^7.12.1",
    "@babel/preset-react": "^7.10.4",
>>>>>>> dcc1ec57
    "babel-loader": "^8.1.0",
    "eslint": "^7.11.0",
    "eslint-config-google": "^0.14.0",
    "eslint-plugin-react": "^7.21.4",
    "webpack": "^4.44.2",
    "webpack-cli": "^3.3.12"
  },
  "dependencies": {
    "react": "^16.13.1",
    "react-dom": "^16.13.1"
  }
}<|MERGE_RESOLUTION|>--- conflicted
+++ resolved
@@ -20,13 +20,8 @@
   "homepage": "https://github.com/TrainerDex/backend#readme",
   "devDependencies": {
     "@babel/core": "^7.11.6",
-<<<<<<< HEAD
-    "@babel/preset-env": "^7.11.5",
+    "@babel/preset-env": "^7.12.1",
     "@babel/preset-react": "^7.12.1",
-=======
-    "@babel/preset-env": "^7.12.1",
-    "@babel/preset-react": "^7.10.4",
->>>>>>> dcc1ec57
     "babel-loader": "^8.1.0",
     "eslint": "^7.11.0",
     "eslint-config-google": "^0.14.0",
